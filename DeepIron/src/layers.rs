--- conflicted
+++ resolved
@@ -171,7 +171,6 @@
             activation_function.activate(&(dot_prod_series + self.biases.clone()))
         }
 
-<<<<<<< HEAD
         fn backward(&self, inputs: Series, grad_outputs: Series, lr: f64) -> (Series, Series) {
             // Calculate gradient with respect to inputs
             let grad_input: Series = &inputs * &grad_outputs;
@@ -185,48 +184,6 @@
             let new_biases: Series = self.biases.clone() - Series::new("biases", vec![grad_biases; self.biases.len()]) * lr;
 
             (new_weights, new_biases)
-=======
-        /// # WARNING: This function is not yet implemented.
-        /// Performs a backward pass on the layer using the given loss function, calculating the gradients of the weights and biases for each layer.
-        /// 
-        /// 
-        /// # Arguments
-        /// 
-        /// 
-        /// * `inputs` - A series of inputs to the layer.
-        /// 
-        /// * `outputs` - A series of outputs from the layer.
-        /// 
-        /// * `loss_function` - The loss function to use for the layer.
-        /// 
-        /// * `activation_function` - The activation function to use for the layer.
-        /// 
-        /// * `upstream_gradient` - The gradients from the subsequent layer.
-        /// 
-        /// # Returns
-        /// 
-        /// A tuple of three series of gradients, corresponding to the gradients of the weights, biases, and inputs, respectively.
-        fn backward(
-            &self,
-            inputs: Series,                              // X
-            outputs: Series,                             // Z
-            loss_function: LossFunctionType,             // L
-            activation_function: ActivationFunctionType, // A
-            upstream_gradients: Series,                  // dL/dZ
-        ) -> (Series, Series, Series) {
-            // let activation_gradients: Series = activation_function.gradient(&outputs); // dA/dZ
-            // let weighted_gradients: Series = &activation_gradients * &upstream_gradients; // dL/dZ * dA/dZ
-            // let weight_gradients: Series = &inputs * &weighted_gradients; // dW/dX = X * dL/dZ * dA/dZ
-            // let bias_gradients: Series = weighted_gradients; // dB/dX = dL/dZ * dA/dZ
-            // let input_gradients: Series = loss_function.gradient(&inputs.into_frame(), 
-            //     &outputs, &upstream_gradients); // dL/dX = dL/dZ * dA/dZ * dZ/dX
-            // (
-            //     weight_gradients, // dW/dX
-            //     bias_gradients,   // dB/dZ
-            //     input_gradients,  // dL/dX
-            // )
-            unimplemented!()
->>>>>>> 2710e26c
         }
     }
 }